--- conflicted
+++ resolved
@@ -578,9 +578,11 @@
     prob_thresholds = np.empty_like(fate_probs)
     n = fate_probs.shape[0]
 
-<<<<<<< HEAD
+    # Calculate appropriate pseudotime resolution based on number of cells
+    pseudotime_resolution = min(PSEUDOTIME_RES, n)
+    
     # Calculate step size, ensuring it's at least 1 to avoid division by zero
-    step = max(1, n // PSEUDOTIME_RES)
+    step = max(1, n // pseudotime_resolution)
 
     # Handle cases with small numbers of cells or large PSEUDOTIME_RES
     if step == 1:
@@ -603,19 +605,6 @@
         if nsteps * step < n:
             mprob = np.quantile(sorted_fate_probs, 1 - q, axis=0)
             prob_thresholds[nsteps * step :, :] = mprob[None, :]
-
-=======
-    pseudotime_resolution = min(PSEUDOTIME_RES, n)
-
-    step = n // pseudotime_resolution
-    nsteps = n // step
-    for i in range(nsteps):
-        l, r = i * step, (i + 1) * step
-        mprob = np.quantile(sorted_fate_probs[:r, :], 1 - q, axis=0)
-        prob_thresholds[l:r, :] = mprob[None, :]
-    mprob = np.quantile(sorted_fate_probs, 1 - q, axis=0)
-    prob_thresholds[r:, :] = mprob[None, :]
->>>>>>> e7f0093e
     prob_thresholds = np.maximum.accumulate(prob_thresholds, axis=0)
 
     masks = np.empty_like(fate_probs).astype(bool)
